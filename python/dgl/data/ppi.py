--- conflicted
+++ resolved
@@ -9,7 +9,6 @@
 from .utils import download, extract_archive, get_download_dir, _get_dgl_url
 from ..utils import retry_method_with_fix
 from ..graph import DGLGraph
-from .. import convert
 
 _url = 'dataset/ppi.zip'
 
@@ -67,45 +66,24 @@
         if self.mode == 'train':
             with open('{}/ppi/train_graph.json'.format(self._dir)) as jsonfile:
                 g_data = json.load(jsonfile)
-<<<<<<< HEAD
-            self.labels = np.load('{}/ppi/train_labels.npy'.format(dir))
-            self.features = np.load('{}/ppi/train_feats.npy'.format(dir))
-            self.graph = convert.graph(nx.DiGraph(json_graph.node_link_graph(g_data)))
-            self.graph_id = np.load('{}/ppi/train_graph_id.npy'.format(dir))
-=======
             self.labels = np.load('{}/ppi/train_labels.npy'.format(self._dir))
             self.features = np.load('{}/ppi/train_feats.npy'.format(self._dir))
             self.graph = DGLGraph(nx.DiGraph(json_graph.node_link_graph(g_data)))
             self.graph_id = np.load('{}/ppi/train_graph_id.npy'.format(self._dir))
->>>>>>> cbe4c28f
         if self.mode == 'valid':
             with open('{}/ppi/valid_graph.json'.format(self._dir)) as jsonfile:
                 g_data = json.load(jsonfile)
-<<<<<<< HEAD
-            self.labels = np.load('{}/ppi/valid_labels.npy'.format(dir))
-            self.features = np.load('{}/ppi/valid_feats.npy'.format(dir))
-            self.graph = convert.graph(nx.DiGraph(json_graph.node_link_graph(g_data)))
-            self.graph_id = np.load('{}/ppi/valid_graph_id.npy'.format(dir))
-=======
             self.labels = np.load('{}/ppi/valid_labels.npy'.format(self._dir))
             self.features = np.load('{}/ppi/valid_feats.npy'.format(self._dir))
             self.graph = DGLGraph(nx.DiGraph(json_graph.node_link_graph(g_data)))
             self.graph_id = np.load('{}/ppi/valid_graph_id.npy'.format(self._dir))
->>>>>>> cbe4c28f
         if self.mode == 'test':
             with open('{}/ppi/test_graph.json'.format(self._dir)) as jsonfile:
                 g_data = json.load(jsonfile)
-<<<<<<< HEAD
-            self.labels = np.load('{}/ppi/test_labels.npy'.format(dir))
-            self.features = np.load('{}/ppi/test_feats.npy'.format(dir))
-            self.graph = convert.graph(nx.DiGraph(json_graph.node_link_graph(g_data)))
-            self.graph_id = np.load('{}/ppi/test_graph_id.npy'.format(dir))
-=======
             self.labels = np.load('{}/ppi/test_labels.npy'.format(self._dir))
             self.features = np.load('{}/ppi/test_feats.npy'.format(self._dir))
             self.graph = DGLGraph(nx.DiGraph(json_graph.node_link_graph(g_data)))
             self.graph_id = np.load('{}/ppi/test_graph_id.npy'.format(self._dir))
->>>>>>> cbe4c28f
 
     def _preprocess(self):
         if self.mode == 'train':
